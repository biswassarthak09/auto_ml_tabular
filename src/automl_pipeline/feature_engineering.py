--- conflicted
+++ resolved
@@ -398,11 +398,6 @@
 
 def main():
     """Main execution function"""
-<<<<<<< HEAD
-    # Configuration
-    DATA_DIR = r"C:\Users\ahker\Desktop\University\auto_ml\auto_ml_tabular\data"  # Directory containing your 5 datasets
-    OUTPUT_DIR = "data_engineered_autofeat"  # Match the existing directory structure
-=======
     from pathlib import Path
     
     # Get the root directory (go up 2 levels from src/automl_pipeline)
@@ -411,7 +406,6 @@
     # Configuration - Use absolute paths
     DATA_DIR = str(ROOT_DIR / "data")  # Directory containing your 5 datasets
     OUTPUT_DIR = str(ROOT_DIR / "data_engineered_autofeat")  # Match the existing directory structure
->>>>>>> 086c7b7e
     TASK_TYPE = "regression"
 
     print(f"Using data directory: {DATA_DIR}")
