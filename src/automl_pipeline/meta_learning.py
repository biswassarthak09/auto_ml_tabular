--- conflicted
+++ resolved
@@ -1467,11 +1467,7 @@
     
     # Configuration - Use absolute paths
     import os
-<<<<<<< HEAD
-    base_dir = r"C:\Users\ahker\Desktop\University\auto_ml\auto_ml_tabular"
-=======
     base_dir = "/Users/sarthakbiswas/Documents/automl/auto_ml_tabular"
->>>>>>> 086c7b7e
     NAS_HPO_RESULTS_DIR = os.path.join(base_dir, "nas_hpo_results")
     ORIGINAL_DATA_DIR = os.path.join(base_dir, "data")
     FE_DATA_DIR = os.path.join(base_dir, "data_engineered_autofeat")
